import { Channel } from 'nerdbank-streams'
<<<<<<< HEAD
import { MessageConnection, createMessageConnection, Message, ParameterStructures } from 'vscode-jsonrpc/node'
=======
import { MessageConnection, CancellationToken as vscodeCancellationToken, createMessageConnection, Message, ParameterStructures } from 'vscode-jsonrpc'
>>>>>>> d87a50c7
import { Formatters, MessageDelimiters } from './constants'
import { ServiceMoniker } from './ServiceMoniker'
import { RpcConnection, RpcEventServer, ServiceRpcDescriptor } from './ServiceRpcDescriptor'
import { clone, constructMessageConnection, isChannel } from './utilities'
import { IDisposable } from './IDisposable'
import { BE32MessageReader, BE32MessageWriter } from './BigEndianInt32LengthHeaderMessageHandler'
import * as msgpack from 'msgpack-lite'
import { MultiplexingStream, MultiplexingStreamOptions } from 'nerdbank-streams'
import { EventEmitter } from 'stream'
<<<<<<< HEAD
import { invokeRpc, registerInstanceMethodsAsRpcTargets } from './jsonRpc/rpcUtilities'
=======
import { NodeStreamMessageReader, NodeStreamMessageWriter } from './NodeStreamMessageWrappers'
>>>>>>> d87a50c7

/**
 * Constructs a JSON RPC message connection to a service
 */
export class ServiceJsonRpcDescriptor extends ServiceRpcDescriptor {
	public readonly protocol = 'json-rpc'
	/**
	 * The options to use when creating a new MultiplexingStream as a prerequisite to establishing an RPC connection.
	 */
	private readonly multiplexingStreamOptions?: Readonly<MultiplexingStreamOptions>
	private readonly connectionFactory: (stream: NodeJS.ReadableStream & NodeJS.WritableStream) => MessageConnection

	/**
	 * Initializes a new instance of the [ServiceJsonRpcDescriptor](#ServiceJsonRpcDescriptor) class
	 * @param moniker The moniker this descriptor describes
	 * @param formatter The formatter to use when sending messages
	 * @param messageDelimiter The delimiter to use in separating messages
	 * @param multiplexingStreamOptions Options to configure a multiplexing stream, on which channel 0 becomes the RPC channel. If undefined, no multiplexing stream will be set up.
	 */
	public constructor(
		moniker: ServiceMoniker,
		public readonly formatter: Formatters,
		public readonly messageDelimiter: MessageDelimiters,
		multiplexingStreamOptions?: MultiplexingStreamOptions
	) {
		super(moniker)

		let contentTypeEncoder: (msg: Message) => Promise<Uint8Array>
		let contentTypeDecoder: (buffer: Uint8Array) => Promise<Message>
		switch (formatter) {
			case Formatters.Utf8:
				contentTypeEncoder = msg => Promise.resolve(Buffer.from(JSON.stringify(msg)))
				contentTypeDecoder = buffer => JSON.parse(buffer.toString())
				break
			case Formatters.MessagePack:
				contentTypeEncoder = msg => Promise.resolve(msgpack.encode(msg))
				contentTypeDecoder = buffer => msgpack.decode(buffer)
				break
			default:
				throw new Error(`Unsupported formatter: ${formatter}.`)
		}
		this.multiplexingStreamOptions = multiplexingStreamOptions === undefined ? undefined : Object.freeze(multiplexingStreamOptions)

		if (messageDelimiter === MessageDelimiters.HttpLikeHeaders) {
			if (formatter !== Formatters.Utf8) {
				// The limited configurations we can support here can be relaxed after we update to vscode-jsonrpc 6.0,
				// which lets us mix-and-match the content type encoder (handler/delimiter) and the content encoder (foramtter) independently.
				throw new Error(`Utf8 is the only formatter supported while using HttpLikeHeaders.`)
			}

			this.connectionFactory = rw => createMessageConnection(new NodeStreamMessageReader(rw), new NodeStreamMessageWriter(rw))
		} else if (messageDelimiter === MessageDelimiters.BigEndianInt32LengthHeader) {
			this.connectionFactory = rw => createMessageConnection(new BE32MessageReader(rw, contentTypeDecoder), new BE32MessageWriter(rw, contentTypeEncoder))
		} else {
			throw new Error(`Unsupported message delimiter: ${messageDelimiter}.`)
		}
	}

	public constructRpcConnection(pipe: NodeJS.ReadWriteStream | Channel): JsonRpcConnection {
		if (this.multiplexingStreamOptions) {
			const multiplexingStreamOptions = this.createSeedChannels()
			let stream: NodeJS.ReadWriteStream = isChannel(pipe) ? pipe.stream : pipe
			const mxstream: MultiplexingStream = MultiplexingStream.Create(stream, multiplexingStreamOptions)
			const rpcChannel = mxstream.acceptChannel(0)
			rpcChannel.completion.finally(() => mxstream.dispose())

			return new JsonRpcConnection(constructMessageConnection(rpcChannel, this.connectionFactory))
		}

		return new JsonRpcConnection(constructMessageConnection(pipe, this.connectionFactory))
	}

	public equals(descriptor: ServiceRpcDescriptor): boolean {
		if (!descriptor || !(descriptor instanceof ServiceJsonRpcDescriptor)) {
			return false
		}

		if (!ServiceMoniker.equals(descriptor.moniker, this.moniker)) {
			return false
		}

		return this.formatter === descriptor.formatter && this.messageDelimiter === descriptor.messageDelimiter
	}

	private createSeedChannels(): MultiplexingStreamOptions {
		if (this.multiplexingStreamOptions === undefined) {
			throw new Error('multiplexingStreamOptions unset.')
		}

		if (this.multiplexingStreamOptions.seededChannels === undefined || this.multiplexingStreamOptions.seededChannels.length === 0) {
			const result = clone<MultiplexingStreamOptions>(this.multiplexingStreamOptions)
			result.seededChannels = [{}]
			result.protocolMajorVersion = 3
			return result
		} else {
			return this.multiplexingStreamOptions
		}
	}
}

const rpcProxy = {
	get: (target: IProxyTarget, property: PropertyKey) => {
		switch (property.toString()) {
			case 'dispose':
				return function () {
					target.messageConnection.dispose()
				}

			case '_jsonRpc':
				return target.messageConnection

			case 'then':
				// When the proxy is returned from async methods,
				// promises look at the return value to see if it too is a promise.
				return undefined

			// EventEmitter methods. We sure hope these don't collide with actual RPC server methods,
			// since we're taking over them here.
			case 'on':
				return function (eventName: string, handler: (...args: any[]) => void): any {
					target.eventEmitter.on(eventName, handler)
					return target
				}
			case 'once':
				return function (eventName: string, handler: (...args: any[]) => void): any {
					target.eventEmitter.once(eventName, handler)
					return target
				}
			case 'prependListener':
				return function (eventName: string, handler: (...args: any[]) => void): any {
					target.eventEmitter.prependListener(eventName, handler)
					return target
				}
			case 'prependOnceListener':
				return function (eventName: string, handler: (...args: any[]) => void): any {
					target.eventEmitter.prependOnceListener(eventName, handler)
					return target
				}
			case 'addListener':
				return function (eventName: string, handler: (...args: any[]) => void): any {
					target.eventEmitter.addListener(eventName, handler)
					return target
				}
			case 'rawListeners':
				return target.eventEmitter.rawListeners
			case 'removeAllListeners':
				return function (eventName: string): any {
					target.eventEmitter.removeAllListeners(eventName)
					return target
				}
			case 'removeListener':
				return function (eventName: string, handler: (...args: any[]) => void): any {
					target.eventEmitter.removeListener(eventName, handler)
					return target
				}
			case 'off':
				return function (eventName: string, handler: (...args: any[]) => void): any {
					target.eventEmitter.off(eventName, handler)
					return target
				}
			case 'listenerCount':
				return target.eventEmitter.listenerCount
			case 'getMaxListeners':
				return target.eventEmitter.getMaxListeners
			case 'setMaxListeners':
				return function (n: number): any {
					target.eventEmitter.setMaxListeners(n)
					return target
				}
			case 'eventNames':
				return function (): any {
					target.eventEmitter.eventNames()
					return target
				}
			case 'emit':
				return function (eventName: string, args: any[]): any {
					target.eventEmitter.emit(eventName, args)
					return target
				}

			default:
				return function () {
					const methodName = property.toString()
					return invokeRpc(property.toString(), arguments, target.messageConnection)
				}
		}
	},
}

export class JsonRpcConnection extends RpcConnection {
	constructor(public readonly messageConnection: MessageConnection) {
		super()
	}

	public addLocalRpcTarget(rpcTarget: any | RpcEventServer): void {
		registerInstanceMethodsAsRpcTargets(rpcTarget, this.messageConnection)

		// If the RPC target is an event emitter, hook up a handler that forwards all events across RPC.
		if (RpcConnection.IsRpcEventServer(rpcTarget)) {
			for (let eventName of rpcTarget.rpcEventNames) {
				rpcTarget.on(eventName, (...args) => {
					this.messageConnection.sendNotification(eventName, ParameterStructures.byPosition, ...args)
				})
			}
		}

		if (typeof rpcTarget.dispose === 'function') {
			this.messageConnection.onDispose(() => rpcTarget.dispose())
		}
	}

	public constructRpcClient<T extends object>(): T & IDisposable {
		const target: IProxyTarget = {
			messageConnection: this.messageConnection,
			eventEmitter: new EventEmitter(),
		}
		this.messageConnection.onNotification((method: string, args: any[] | object | undefined) =>
			// Javascript really only supports receiving JSON-RPC messages with positional arguments,
			// but in the case of named arguments, just pass the args object itself as the only argument and let the receiver sort it out.
			Array.isArray(args) ? target.eventEmitter.emit(method, ...args) : target.eventEmitter.emit(method, args)
		)
		return new Proxy<IProxyTarget>(target, rpcProxy) as unknown as T & IDisposable
	}

	public startListening(): void {
		this.messageConnection?.listen()
	}

	public dispose(): void {}
}

export interface IProxyTarget {
	messageConnection: MessageConnection
	eventEmitter: EventEmitter
}<|MERGE_RESOLUTION|>--- conflicted
+++ resolved
@@ -1,9 +1,5 @@
 import { Channel } from 'nerdbank-streams'
-<<<<<<< HEAD
 import { MessageConnection, createMessageConnection, Message, ParameterStructures } from 'vscode-jsonrpc/node'
-=======
-import { MessageConnection, CancellationToken as vscodeCancellationToken, createMessageConnection, Message, ParameterStructures } from 'vscode-jsonrpc'
->>>>>>> d87a50c7
 import { Formatters, MessageDelimiters } from './constants'
 import { ServiceMoniker } from './ServiceMoniker'
 import { RpcConnection, RpcEventServer, ServiceRpcDescriptor } from './ServiceRpcDescriptor'
@@ -13,11 +9,8 @@
 import * as msgpack from 'msgpack-lite'
 import { MultiplexingStream, MultiplexingStreamOptions } from 'nerdbank-streams'
 import { EventEmitter } from 'stream'
-<<<<<<< HEAD
+import { NodeStreamMessageReader, NodeStreamMessageWriter } from './NodeStreamMessageWrappers'
 import { invokeRpc, registerInstanceMethodsAsRpcTargets } from './jsonRpc/rpcUtilities'
-=======
-import { NodeStreamMessageReader, NodeStreamMessageWriter } from './NodeStreamMessageWrappers'
->>>>>>> d87a50c7
 
 /**
  * Constructs a JSON RPC message connection to a service
