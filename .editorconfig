--- conflicted
+++ resolved
@@ -183,13 +183,11 @@
 dotnet_diagnostic.DOC200.severity = warning
 dotnet_diagnostic.DOC202.severity = warning
 
-<<<<<<< HEAD
+# CA1062: Validate arguments of public methods
+dotnet_diagnostic.CA1062.severity = warning
+
 # SA1601: Partial elements should be documented
 dotnet_diagnostic.SA1601.severity = silent
-=======
-# CA1062: Validate arguments of public methods
-dotnet_diagnostic.CA1062.severity = warning
->>>>>>> dfcf3754
 
 [*.sln]
 indent_style = tab