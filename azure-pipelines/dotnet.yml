steps:
# We use VSBuild instead of "dotnet build" on Windows where MicroBuild tasks have to run (since they don't support MSBuild Core yet).
- task: VSBuild@1
  displayName: Build Visual Studio solution
  inputs:
    msbuildArgs: /t:build,pack /m /bl:"$(Build.ArtifactStagingDirectory)/build_logs/msbuild.binlog"
    platform: Any CPU
    configuration: $(BuildConfiguration)
  condition: and(succeeded(), eq(variables['Agent.OS'], 'Windows_NT'))

- script: dotnet build --no-restore -c $(BuildConfiguration) /v:m /bl:"$(Build.ArtifactStagingDirectory)/build_logs/build.binlog"
  displayName: dotnet build
<<<<<<< HEAD
  workingDirectory: src
  condition: and(succeeded(), ne(variables['Agent.OS'], 'Windows_NT'))

- script: dotnet pack --no-build -c $(BuildConfiguration) /v:m /bl:"$(Build.ArtifactStagingDirectory)/build_logs/pack.binlog"
  displayName: dotnet pack
  workingDirectory: src
  condition: and(succeeded(), ne(variables['Agent.OS'], 'Windows_NT'))
=======

- script: dotnet pack --no-build -c $(BuildConfiguration) /v:m /bl:"$(Build.ArtifactStagingDirectory)/build_logs/pack.binlog"
  displayName: dotnet pack
>>>>>>> ce8a3706

- task: DotNetCoreCLI@2
  displayName: dotnet test -f net472
  inputs:
    command: test
    arguments: --no-build -c $(BuildConfiguration) -f net472 --filter "TestCategory!=FailsInCloudTest" -v n /p:CollectCoverage=true --settings "$(Build.Repository.LocalPath)/azure-pipelines/$(Agent.OS).runsettings"
    testRunTitle: net472-$(Agent.JobName)
  condition: and(succeeded(), eq(variables['Agent.OS'], 'Windows_NT'))

- task: DotNetCoreCLI@2
  displayName: dotnet test -f netcoreapp2.1
  inputs:
    command: test
    arguments: --no-build -c $(BuildConfiguration) -f netcoreapp2.1 --filter "TestCategory!=FailsInCloudTest" -v n /p:CollectCoverage=true --settings "$(Build.Repository.LocalPath)/azure-pipelines/$(Agent.OS).runsettings"
    testRunTitle: netcoreapp2.1-$(Agent.JobName)

- task: DotNetCoreCLI@2
  displayName: dotnet test -f netcoreapp3.1
  inputs:
    command: test
    arguments: --no-build -c $(BuildConfiguration) -f netcoreapp3.1 --filter "TestCategory!=FailsInCloudTest" -v n /p:CollectCoverage=true --settings "$(Build.Repository.LocalPath)/azure-pipelines/$(Agent.OS).runsettings"
    testRunTitle: netcoreapp3.1-$(Agent.JobName)

- powershell: azure-pipelines/variables/_pipelines.ps1
  failOnStderr: true
  displayName: Update pipeline variables based on build outputs
  condition: succeededOrFailed()

- powershell: azure-pipelines/artifacts/_pipelines.ps1 -ArtifactNameSuffix "-$(Agent.JobName)"
  failOnStderr: true
  displayName: Publish artifacts
  condition: succeededOrFailed()

- task: PublishSymbols@2
  inputs:
    SymbolsFolder: $(Build.ArtifactStagingDirectory)/symbols-$(Agent.JobName)
    SearchPattern: '**/*.pdb'
    IndexSources: false
    SymbolServerType: TeamServices
  displayName: Publish symbols to symbol server
  condition: and(succeeded(), ne(variables['Build.Reason'], 'PullRequest'), eq(variables['Agent.OS'], 'Windows_NT'))

- bash: bash <(curl -s https://codecov.io/bash)
  displayName: Publish code coverage results to codecov.io
  condition: ne(variables['codecov_token'], '')
  timeoutInMinutes: 3
  continueOnError: true<|MERGE_RESOLUTION|>--- conflicted
+++ resolved
@@ -10,19 +10,11 @@
 
 - script: dotnet build --no-restore -c $(BuildConfiguration) /v:m /bl:"$(Build.ArtifactStagingDirectory)/build_logs/build.binlog"
   displayName: dotnet build
-<<<<<<< HEAD
-  workingDirectory: src
   condition: and(succeeded(), ne(variables['Agent.OS'], 'Windows_NT'))
 
 - script: dotnet pack --no-build -c $(BuildConfiguration) /v:m /bl:"$(Build.ArtifactStagingDirectory)/build_logs/pack.binlog"
   displayName: dotnet pack
-  workingDirectory: src
   condition: and(succeeded(), ne(variables['Agent.OS'], 'Windows_NT'))
-=======
-
-- script: dotnet pack --no-build -c $(BuildConfiguration) /v:m /bl:"$(Build.ArtifactStagingDirectory)/build_logs/pack.binlog"
-  displayName: dotnet pack
->>>>>>> ce8a3706
 
 - task: DotNetCoreCLI@2
   displayName: dotnet test -f net472
