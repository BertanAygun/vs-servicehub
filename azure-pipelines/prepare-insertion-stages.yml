--- conflicted
+++ resolved
@@ -4,7 +4,6 @@
   default: true
 
 stages:
-<<<<<<< HEAD
 - stage: release
   displayName: Publish
   condition: and(succeeded(), eq(dependencies.Build.outputs['Windows.SetPipelineVariables.SignType'], 'Real'))
@@ -13,15 +12,6 @@
     - job: symbol_archive
       displayName: Archive symbols
       pool: VSEngSS-MicroBuild2022-1ES
-=======
-- ${{ if parameters.ArchiveSymbols }}:
-  - stage: symbol_archive
-    displayName: Symbol archival
-    condition: and(succeeded(), eq(dependencies.Build.outputs['Windows.SetPipelineVariables.SignType'], 'Real'))
-    jobs:
-    - job: archive
-      pool: VSEng-ReleasePool-1ES
->>>>>>> f9636ba3
       steps:
       - checkout: none
       - download: current
@@ -32,7 +22,6 @@
       - download: current
         artifact: symbols-legacy
         displayName: 🔻 Download symbols-legacy artifact
-<<<<<<< HEAD
       - task: MicroBuildArchiveSymbols@4
         displayName: 🔣 Archive symbols to Symweb
         inputs:
@@ -40,16 +29,6 @@
           SymbolsProject: VS
           SymbolsAgentPath: $(Pipeline.Workspace)/symbols-legacy
           azureSubscription: Symbols Upload (DevDiv)
-=======
-      - task: MicroBuildArchiveSymbols@1
-        displayName: 🔣 Archive symbols to Symweb
-        inputs:
-          SymbolsFeatureName: $(SymbolsFeatureName)
-          SymbolsSymwebProject: VS
-          SymbolsUncPath: \\cpvsbuild\drops\$(TeamName)\$(Build.DefinitionName)\$(Build.SourceBranchName)\$(Build.BuildId)\Symbols.Archival
-          SymbolsEmailContacts: vsidemicrobuild
-          SymbolsAgentPath: $(Pipeline.Workspace)/symbols-legacy
->>>>>>> f9636ba3
       - task: MicroBuildCleanup@1
         displayName: ☎️ Send Telemetry
 
@@ -61,33 +40,25 @@
       name: AzurePipelines-EO
       vmImage: AzurePipelinesUbuntu20.04compliant
     steps:
+    - checkout: none
     - download: current
       artifact: deployables-Windows
       displayName: 🔻 Download deployables-Windows artifact
-<<<<<<< HEAD
     - task: UseDotNet@2
       displayName: ⚙️ Install .NET SDK
       inputs:
         packageType: sdk
         version: 6.x
-=======
-    - powershell: .\tools\Install-DotNetSdk.ps1
-      displayName: ⚙ Install .NET SDK
->>>>>>> f9636ba3
     - task: NuGetAuthenticate@1
       displayName: 🔏 Authenticate NuGet feeds
       inputs:
         nuGetServiceConnections: azure-public/vssdk
         forceReinstallCredentialProvider: true
     - script: dotnet nuget push $(Pipeline.Workspace)/deployables-Windows/NuGet/*.nupkg -s https://pkgs.dev.azure.com/azure-public/vside/_packaging/vssdk/nuget/v3/index.json --api-key azdo --skip-duplicate
-<<<<<<< HEAD
-      displayName: 📦 Push nuget packages
-=======
       displayName: 📦 Push nuget packages
     - template: npm_push.yml
       parameters:
         tgzDir: $(Pipeline.Workspace)/deployables-Windows/npm
         feedName: azure-public/vssdk
         feedUrl: https://pkgs.dev.azure.com/azure-public/vside/_packaging/vssdk/npm/registry/
-        service_connection: azure-public/vssdk NPM
->>>>>>> f9636ba3
+        service_connection: azure-public/vssdk NPM