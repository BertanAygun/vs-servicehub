# When you need binding redirects in the VS repo updated to match
# assemblies that you build here, remove the "return" statement
# and update the hashtable below with the T4 macro you'll use for
# your libraries as defined in the src\ProductData\AssemblyVersions.tt file.

<<<<<<< HEAD
$MacroName = 'MicrosoftServiceHubFrameworkVersion'
$SampleProject = "$PSScriptRoot\..\..\src\Microsoft.ServiceHub.Framework"
[string]::join(',',(@{
    ($MacroName) = & { (dotnet tool run nbgv -- get-version --project $SampleProject --format json | ConvertFrom-Json).AssemblyVersion };
=======
$MacroName = 'LibraryNoDotsVersion'
$SampleProject = "$PSScriptRoot\..\..\src\LibraryName"
[string]::join(',',(@{
    ($MacroName) = & { (dotnet nbgv get-version --project $SampleProject --format json | ConvertFrom-Json).AssemblyVersion };
>>>>>>> 57f0305e
}.GetEnumerator() |% { "$($_.key)=$($_.value)" }))<|MERGE_RESOLUTION|>--- conflicted
+++ resolved
@@ -3,15 +3,8 @@
 # and update the hashtable below with the T4 macro you'll use for
 # your libraries as defined in the src\ProductData\AssemblyVersions.tt file.
 
-<<<<<<< HEAD
 $MacroName = 'MicrosoftServiceHubFrameworkVersion'
 $SampleProject = "$PSScriptRoot\..\..\src\Microsoft.ServiceHub.Framework"
 [string]::join(',',(@{
-    ($MacroName) = & { (dotnet tool run nbgv -- get-version --project $SampleProject --format json | ConvertFrom-Json).AssemblyVersion };
-=======
-$MacroName = 'LibraryNoDotsVersion'
-$SampleProject = "$PSScriptRoot\..\..\src\LibraryName"
-[string]::join(',',(@{
     ($MacroName) = & { (dotnet nbgv get-version --project $SampleProject --format json | ConvertFrom-Json).AssemblyVersion };
->>>>>>> 57f0305e
 }.GetEnumerator() |% { "$($_.key)=$($_.value)" }))