<Project>
  <PropertyGroup>
    <Configuration Condition=" '$(Configuration)' == '' ">Debug</Configuration>
    <RepoRootPath>$(MSBuildThisFileDirectory)</RepoRootPath>
    <BaseIntermediateOutputPath>$(RepoRootPath)obj\$([MSBuild]::MakeRelative($(RepoRootPath), $(MSBuildProjectDirectory)))\</BaseIntermediateOutputPath>
    <BaseOutputPath Condition=" '$(BaseOutputPath)' == '' ">$(RepoRootPath)bin\$(MSBuildProjectName)\</BaseOutputPath>
    <PackageOutputPath>$(RepoRootPath)bin\Packages\$(Configuration)\NuGet\</PackageOutputPath>
    <LangVersion>latest</LangVersion>
    <Nullable>enable</Nullable>
    <ImplicitUsings>enable</ImplicitUsings>
    <AnalysisLevel>latest</AnalysisLevel>
    <EnforceCodeStyleInBuild>true</EnforceCodeStyleInBuild>
    <GenerateDocumentationFile>true</GenerateDocumentationFile>
    <ProduceReferenceAssembly>true</ProduceReferenceAssembly>

    <!-- https://github.com/dotnet/msbuild/blob/main/documentation/ProjectReference-Protocol.md#setplatform-negotiation -->
    <EnableDynamicPlatformResolution>true</EnableDynamicPlatformResolution>

    <!-- Opt in till https://github.com/NuGet/Home/issues/9803 makes this the default. -->
    <!-- Opt back out until an SDK with the fix for https://github.com/NuGet/Home/issues/12177 is generally available. -->
    <RestoreUseStaticGraphEvaluation>false</RestoreUseStaticGraphEvaluation>

    <!-- This entire repo has just one version.json file, so compute the version once and share with all projects in a large build. -->
    <GitVersionBaseDirectory>$(MSBuildThisFileDirectory)</GitVersionBaseDirectory>

    <!-- Local builds should embed PDBs so we never lose them when a subsequent build occurs. -->
    <DebugType Condition=" '$(CI)' != 'true' and '$(TF_BUILD)' != 'true' ">embedded</DebugType>

<<<<<<< HEAD
    <Company>Microsoft</Company>
    <Authors>Microsoft</Authors>
    <Copyright>© Microsoft Corporation. All rights reserved.</Copyright>
=======
    <SignAssembly>true</SignAssembly>
    <AssemblyOriginatorKeyFile>$(MSBuildThisFileDirectory)strongname.snk</AssemblyOriginatorKeyFile>

    <!-- <PackageProjectUrl>https://github.com/ORG/REPO</PackageProjectUrl> -->
    <Company>COMPANY-PLACEHOLDER</Company>
    <Authors>COMPANY-PLACEHOLDER</Authors>
    <Copyright>© COMPANY-PLACEHOLDER. All rights reserved.</Copyright>
>>>>>>> 4de45d4b
    <PackageLicenseExpression>MIT</PackageLicenseExpression>
    <PublishRepositoryUrl>true</PublishRepositoryUrl>
    <EmbedUntrackedSources>true</EmbedUntrackedSources>
    <IncludeSymbols Condition=" '$(DebugType)' != 'embedded' ">true</IncludeSymbols>
    <SymbolPackageFormat>snupkg</SymbolPackageFormat>
  </PropertyGroup>

  <ItemGroup>
    <None Include="$(RepoRootPath)obj/NOTICE" Pack="true" PackagePath="" Visible="false" Condition=" Exists('$(RepoRootPath)obj/NOTICE') " />
  </ItemGroup>

  <ItemGroup>
    <AdditionalFiles Include="$(MSBuildThisFileDirectory)stylecop.json" Link="stylecop.json" />
  </ItemGroup>

  <ItemDefinitionGroup>
    <!-- We always want MSBuild properties generated that point at the restored location of each package. -->
    <PackageReference GeneratePathProperty="true" />
  </ItemDefinitionGroup>

  <Target Name="PrepareReleaseNotes" BeforeTargets="GenerateNuspec" DependsOnTargets="GetBuildVersion">
    <PropertyGroup>
      <PackageReleaseNotes Condition="'$(PackageProjectUrl)'!=''">$(PackageProjectUrl)/releases/tag/v$(Version)</PackageReleaseNotes>
    </PropertyGroup>
  </Target>

  <PropertyGroup Condition="'$(IsWpfTempProject)' == ''">
    <IsWpfTempProject>false</IsWpfTempProject>
    <IsWpfTempProject Condition="$(MSBuildProjectName.EndsWith('_wpftmp'))">true</IsWpfTempProject>
  </PropertyGroup>

  <!--
    Inspired by https://github.com/dotnet/arcade/blob/cbfa29d4e859622ada3d226f90f103f659665d31/src/Microsoft.DotNet.Arcade.Sdk/tools/Workarounds.props#L14-L31

    Disable Source Link and Xliff in WPF temp projects to avoid generating non-deterministic file names to obj dir.
    The project name is non-deterministic and is included in the Source Link json file name and xlf directory names.
    It's also not necessary to generate these assets.
  -->
  <PropertyGroup Condition="'$(IsWpfTempProject)' == 'true'">
    <EnableSourceLink>false</EnableSourceLink>
    <EmbedUntrackedSources>false</EmbedUntrackedSources>
    <DeterministicSourcePaths>false</DeterministicSourcePaths>
    <EnableXlfLocalization>false</EnableXlfLocalization>
  </PropertyGroup>
</Project><|MERGE_RESOLUTION|>--- conflicted
+++ resolved
@@ -26,19 +26,10 @@
     <!-- Local builds should embed PDBs so we never lose them when a subsequent build occurs. -->
     <DebugType Condition=" '$(CI)' != 'true' and '$(TF_BUILD)' != 'true' ">embedded</DebugType>
 
-<<<<<<< HEAD
+    <!-- <PackageProjectUrl>https://github.com/ORG/REPO</PackageProjectUrl> -->
     <Company>Microsoft</Company>
     <Authors>Microsoft</Authors>
     <Copyright>© Microsoft Corporation. All rights reserved.</Copyright>
-=======
-    <SignAssembly>true</SignAssembly>
-    <AssemblyOriginatorKeyFile>$(MSBuildThisFileDirectory)strongname.snk</AssemblyOriginatorKeyFile>
-
-    <!-- <PackageProjectUrl>https://github.com/ORG/REPO</PackageProjectUrl> -->
-    <Company>COMPANY-PLACEHOLDER</Company>
-    <Authors>COMPANY-PLACEHOLDER</Authors>
-    <Copyright>© COMPANY-PLACEHOLDER. All rights reserved.</Copyright>
->>>>>>> 4de45d4b
     <PackageLicenseExpression>MIT</PackageLicenseExpression>
     <PublishRepositoryUrl>true</PublishRepositoryUrl>
     <EmbedUntrackedSources>true</EmbedUntrackedSources>
