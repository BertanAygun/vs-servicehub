<Project>
  <!-- https://learn.microsoft.com/nuget/consume-packages/central-package-management -->
  <PropertyGroup>
    <ManagePackageVersionsCentrally>true</ManagePackageVersionsCentrally>
    <CentralPackageTransitivePinningEnabled>true</CentralPackageTransitivePinningEnabled>

    <MicroBuildVersion>2.0.131</MicroBuildVersion>
  </PropertyGroup>
  <ItemGroup>
    <PackageVersion Include="Microsoft.NET.Test.Sdk" Version="17.6.3" />
<<<<<<< HEAD
    <PackageVersion Include="Microsoft.VisualStudio.Internal.MicroBuild.NonShipping" Version="$(MicroBuildVersion)" />
    <PackageVersion Include="xunit.runner.visualstudio" Version="2.4.5" />
    <PackageVersion Include="xunit" Version="2.4.2" />
=======
    <PackageVersion Include="xunit.runner.visualstudio" Version="2.5.0" />
    <PackageVersion Include="xunit" Version="2.5.0" />
>>>>>>> 75b0953f
  </ItemGroup>
  <ItemGroup>
    <GlobalPackageReference Include="CSharpIsNullAnalyzer" Version="0.1.495" />
    <GlobalPackageReference Include="DotNetAnalyzers.DocumentationAnalyzers" Version="1.0.0-beta.59" />
    <GlobalPackageReference Include="Microsoft.VisualStudio.Internal.MicroBuild.VisualStudio" Version="$(MicroBuildVersion)" />
    <GlobalPackageReference Include="Nerdbank.GitVersioning" Version="3.6.133" />
    <GlobalPackageReference Include="Nullable" Version="1.3.1" />
    <GlobalPackageReference Include="StyleCop.Analyzers.Unstable" Version="1.2.0.507" />
  </ItemGroup>
  <ItemGroup>
    <!-- <GlobalPackageReference Include="Microsoft.SourceLink.AzureRepos.Git" Version="1.1.1" /> -->
    <GlobalPackageReference Include="Microsoft.SourceLink.GitHub" Version="1.1.1" />
  </ItemGroup>
</Project><|MERGE_RESOLUTION|>--- conflicted
+++ resolved
@@ -8,14 +8,9 @@
   </PropertyGroup>
   <ItemGroup>
     <PackageVersion Include="Microsoft.NET.Test.Sdk" Version="17.6.3" />
-<<<<<<< HEAD
     <PackageVersion Include="Microsoft.VisualStudio.Internal.MicroBuild.NonShipping" Version="$(MicroBuildVersion)" />
-    <PackageVersion Include="xunit.runner.visualstudio" Version="2.4.5" />
-    <PackageVersion Include="xunit" Version="2.4.2" />
-=======
     <PackageVersion Include="xunit.runner.visualstudio" Version="2.5.0" />
     <PackageVersion Include="xunit" Version="2.5.0" />
->>>>>>> 75b0953f
   </ItemGroup>
   <ItemGroup>
     <GlobalPackageReference Include="CSharpIsNullAnalyzer" Version="0.1.495" />
