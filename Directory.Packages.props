<Project>
  <!-- https://learn.microsoft.com/nuget/consume-packages/central-package-management -->
  <PropertyGroup>
    <ManagePackageVersionsCentrally>true</ManagePackageVersionsCentrally>
    <CentralPackageTransitivePinningEnabled>true</CentralPackageTransitivePinningEnabled>

    <MicroBuildVersion>2.0.130</MicroBuildVersion>
  </PropertyGroup>
  <ItemGroup>
<<<<<<< HEAD
    <PackageVersion Include="Microsoft.NET.Test.Sdk" Version="17.6.2" />
    <PackageVersion Include="Microsoft.VisualStudio.Internal.MicroBuild.NonShipping" Version="$(MicroBuildVersion)" />
=======
    <PackageVersion Include="Microsoft.NET.Test.Sdk" Version="17.6.3" />
>>>>>>> b0f343db
    <PackageVersion Include="xunit.runner.visualstudio" Version="2.4.5" />
    <PackageVersion Include="xunit" Version="2.4.2" />
  </ItemGroup>
  <ItemGroup>
    <GlobalPackageReference Include="CSharpIsNullAnalyzer" Version="0.1.495" />
    <GlobalPackageReference Include="DotNetAnalyzers.DocumentationAnalyzers" Version="1.0.0-beta.59" />
    <GlobalPackageReference Include="Microsoft.VisualStudio.Internal.MicroBuild.VisualStudio" Version="$(MicroBuildVersion)" />
    <GlobalPackageReference Include="Nerdbank.GitVersioning" Version="3.6.133" />
    <GlobalPackageReference Include="Nullable" Version="1.3.1" />
    <GlobalPackageReference Include="StyleCop.Analyzers.Unstable" Version="1.2.0.507" />
  </ItemGroup>
  <ItemGroup>
    <!-- <GlobalPackageReference Include="Microsoft.SourceLink.AzureRepos.Git" Version="1.1.1" /> -->
    <GlobalPackageReference Include="Microsoft.SourceLink.GitHub" Version="1.1.1" />
  </ItemGroup>
</Project><|MERGE_RESOLUTION|>--- conflicted
+++ resolved
@@ -7,12 +7,8 @@
     <MicroBuildVersion>2.0.130</MicroBuildVersion>
   </PropertyGroup>
   <ItemGroup>
-<<<<<<< HEAD
-    <PackageVersion Include="Microsoft.NET.Test.Sdk" Version="17.6.2" />
+    <PackageVersion Include="Microsoft.NET.Test.Sdk" Version="17.6.3" />
     <PackageVersion Include="Microsoft.VisualStudio.Internal.MicroBuild.NonShipping" Version="$(MicroBuildVersion)" />
-=======
-    <PackageVersion Include="Microsoft.NET.Test.Sdk" Version="17.6.3" />
->>>>>>> b0f343db
     <PackageVersion Include="xunit.runner.visualstudio" Version="2.4.5" />
     <PackageVersion Include="xunit" Version="2.4.2" />
   </ItemGroup>
